// Copyright (c) Mysten Labs, Inc.
// SPDX-License-Identifier: Apache-2.0

const defaultTheme = require("tailwindcss/defaultTheme");

module.exports = {
  content: ["./src/**/*.{js,jsx,ts,tsx}"],
  theme: {
    extend: {
      // Line-heights that are found in the design:
      lineHeight: {
        80: "0.8",
        100: "1",
        130: "1.3",
      },
      boxShadow: {
        moduleOption: '0px 0px 29px rgba(0, 0, 0, 0.13), 0px 0px 44px rgba(0, 0, 0, 0.15), 0px 0px 0px rgba(0, 0, 0, 0.2)',
      },
      fontSize: {
        // Text sizes:
        body: ["14px", "1"],
        bodySmall: ["13px", "1"],
        subtitle: ["12px", "1"],
        subtitleSmall: ["11px", "1"],
        subtitleSmallExtra: ["10px", "1"],
        caption: ["12px", "1"],
        captionSmall: ["11px", "1"],

        // Heading sizes:
        heading1: ["28px", "0.8"],
        heading2: ["24px", "0.8"],
        heading3: ["20px", "1"],
        heading4: ["18px", "1"],
        heading5: ["17px", "1"],
        heading6: ["16px", "1"],

        // Paragraph sizes:
        p1: ["14px", "1.3"],
        p2: ["13px", "1.3"],
        p3: ["12px", "1.3"],
        p4: ["11px", "1.3"],
      },
      fontFamily: {
        sans: ["Inter", ...defaultTheme.fontFamily.sans],
        mono: ["Space Mono", ...defaultTheme.fontFamily.mono],
      },
      colors: {
        sui: {
          dark: "#1F6493",
          DEFAULT: "#6fbcf0",
          light: "#E1F3FF",
          steel: {
            DEFAULT: "#A0B6C3",
            dark: "#758F9E",
            darker: "#627885",
          },
          // TODO: Replace default gray palette with this:
          grey: {
            100: "#182435",
            95: "#2A3645",
            90: "#3D444D",
            85: "#4E555D",
            80: "#636870",
            75: "#767A81",
            70: "#898D93",
            65: "#9C9FA4",
            60: "#C3C5C8",
            55: "#D7D8DA",
            50: "#E9EAEB",
            45: "#F0F1F2",
            40: "#F7F8F8",
            35: "#FEFEFE",
          },
        },
        issue: {
          DEFAULT: "#FF794B",
          dark: "#EB5A29",
          light: "#FFECE5",
        },
        hero: {
          DEFAULT: "#0284AD",
          dark: "#007195",
        },
        success: {
          DEFAULT: "#2DD7A7",
          dark: "#008C65",
          light: "#D5F7EE",
        },
        warning: {
          DEFAULT: "#F2BD24",
          dark: "#8D6E15",
          light: "#FFF8E2",
        },
        headerNav: "#2A4362",
        search: {
          fill: "#162A43",
        },
        offwhite: "#fefefe",
        offblack: "#111111",
      },
      keyframes: {
        shimmer: {
          '0%': { 'background-position': '-1000px 0' },
          '100%': { 'background-position': '1000px 0' },
        },
      },
      animation: {
        shimmer: 'shimmer 2s infinite linear',
      },
<<<<<<< HEAD
      height: {
        'verticalListShort': '21vh',
        'verticalListLong': '57vh',
        '4.5': '1.125rem'
      },
      width: {
        '4.5': '1.125rem'
      },
      maxHeight: {
        'verticalListLong': '57vh',
=======
      spacing: {
        '4.5': '1.125rem',
        'verticalListShort': '13.0625rem',
        'verticalListLong': '35.6875rem',
>>>>>>> 980238d1
      }
    },
  },
  corePlugins: {
    aspectRatio: false,
  },
  plugins: [
    require("@headlessui/tailwindcss"),
    require("@tailwindcss/aspect-ratio"),
  ],
};<|MERGE_RESOLUTION|>--- conflicted
+++ resolved
@@ -107,23 +107,10 @@
       animation: {
         shimmer: 'shimmer 2s infinite linear',
       },
-<<<<<<< HEAD
-      height: {
-        'verticalListShort': '21vh',
-        'verticalListLong': '57vh',
-        '4.5': '1.125rem'
-      },
-      width: {
-        '4.5': '1.125rem'
-      },
-      maxHeight: {
-        'verticalListLong': '57vh',
-=======
       spacing: {
         '4.5': '1.125rem',
         'verticalListShort': '13.0625rem',
         'verticalListLong': '35.6875rem',
->>>>>>> 980238d1
       }
     },
   },
